﻿using System;
using System.Linq;
using System.Security.Claims;
using System.Security.Cryptography;
using System.Threading.Tasks;
using MareSynchronos.API;
using MareSynchronosServer.Authentication;
using MareSynchronosServer.Data;
using MareSynchronosServer.Metrics;
using Microsoft.AspNetCore.Authorization;
using Microsoft.AspNetCore.Http;
using Microsoft.AspNetCore.SignalR;
using Microsoft.EntityFrameworkCore;
using Microsoft.Extensions.Configuration;
using Microsoft.Extensions.Logging;

namespace MareSynchronosServer.Hubs
{
    public partial class MareHub : Hub
    {
        private readonly SystemInfoService _systemInfoService;
        private readonly IConfiguration _configuration;
        private readonly IHttpContextAccessor contextAccessor;
        private readonly ILogger<MareHub> _logger;
        private readonly MareDbContext _dbContext;

        public MareHub(MareDbContext mareDbContext, ILogger<MareHub> logger, SystemInfoService systemInfoService, IConfiguration configuration, IHttpContextAccessor contextAccessor)
        {
            _systemInfoService = systemInfoService;
            _configuration = configuration;
            this.contextAccessor = contextAccessor;
            _logger = logger;
            _dbContext = mareDbContext;
        }

        [HubMethodName(Api.InvokeHeartbeat)]
        [Authorize(AuthenticationSchemes = SecretKeyAuthenticationHandler.AuthScheme)]
        public async Task<ConnectionDto> Heartbeat(string characterIdentification)
        {
            MareMetrics.InitializedConnections.Inc();

            var userId = Context.User!.Claims.SingleOrDefault(c => c.Type == ClaimTypes.NameIdentifier)?.Value;

            _logger.LogInformation("Connection from " + userId + ", CI: " + characterIdentification);

            await Clients.Caller.SendAsync(Api.OnUpdateSystemInfo, _systemInfoService.SystemInfoDto);

            var isBanned = await _dbContext.BannedUsers.AsNoTracking().AnyAsync(u => u.CharacterIdentification == characterIdentification);

            if (!string.IsNullOrEmpty(userId) && !isBanned && !string.IsNullOrEmpty(characterIdentification))
            {
                var user = (await _dbContext.Users.SingleAsync(u => u.UID == userId));
                if (!string.IsNullOrEmpty(user.CharacterIdentification) && characterIdentification != user.CharacterIdentification)
                {
                    return new ConnectionDto()
                    {
                        ServerVersion = Api.Version
                    };
                }
                else if (string.IsNullOrEmpty(user.CharacterIdentification))
                {
                    MareMetrics.AuthorizedConnections.Inc();
                }

                user.LastLoggedIn = DateTime.UtcNow;
                user.CharacterIdentification = characterIdentification;
                await _dbContext.SaveChangesAsync();
                return new ConnectionDto
                {
                    ServerVersion = Api.Version,
                    UID = userId,
                    IsModerator = user.IsModerator,
                    IsAdmin = user.IsAdmin
                };
            }

            return new ConnectionDto()
            {
                ServerVersion = Api.Version
            };
        }

        public override Task OnConnectedAsync()
        {
            _logger.LogInformation("Connection from " + contextAccessor.GetIpAddress());
            MareMetrics.Connections.Inc();
            return base.OnConnectedAsync();
        }

        public override async Task OnDisconnectedAsync(Exception exception)
        {
            MareMetrics.Connections.Dec();

            var user = await _dbContext.Users.SingleOrDefaultAsync(u => u.UID == AuthenticatedUserId);
            if (user != null && !string.IsNullOrEmpty(user.CharacterIdentification))
            {
                MareMetrics.AuthorizedConnections.Dec();
<<<<<<< HEAD
                _logger.LogInformation("Disconnect from " + AuthenticatedUserId);             

                var query =
                    from userToOther in _dbContext.ClientPairs
                    join otherToUser in _dbContext.ClientPairs
                        on new {
                            user = userToOther.UserUID,
                            other = userToOther.OtherUserUID

                        } equals new {
                            user = otherToUser.OtherUserUID,
                            other = otherToUser.UserUID
                        }
                    where
                        userToOther.UserUID == user.UID
                        && !userToOther.IsPaused
                        && !otherToUser.IsPaused
                    select otherToUser;
                var otherEntries = await query.ToListAsync();
                                
                await Clients.Users(otherEntries.Select(e => e.User.UID)).SendAsync(Api.OnUserRemoveOnlinePairedPlayer, user.CharacterIdentification);
=======

                _logger.LogInformation("Disconnect from " + AuthenticatedUserId);

                var otherUsers = await _dbContext.ClientPairs.AsNoTracking()
                    .Include(u => u.OtherUser)
                    .Where(self => self.UserUID == user.UID && !self.IsPaused && self.OtherUser.CharacterIdentification != null)
                    .Select(e => e.OtherUserUID)
                    .ToListAsync();

                var otherEntries = await _dbContext.ClientPairs.AsNoTracking()
                    .Where(other => otherUsers.Contains(other.UserUID) && other.OtherUserUID == user.UID && !other.IsPaused)
                    .Select(u => u.UserUID)
                    .ToListAsync();

                await Clients.Users(otherEntries).SendAsync(Api.OnUserRemoveOnlinePairedPlayer, user.CharacterIdentification);
>>>>>>> 697b4c39

                _dbContext.RemoveRange(_dbContext.Files.Where(f => !f.Uploaded && f.Uploader.UID == user.UID));

                user.CharacterIdentification = null;
                await _dbContext.SaveChangesAsync();
            }

            await base.OnDisconnectedAsync(exception);
        }

        public static string GenerateRandomString(int length, string allowableChars = null)
        {
            if (string.IsNullOrEmpty(allowableChars))
                allowableChars = @"ABCDEFGHJKLMNPQRSTUVWXYZ0123456789";

            // Generate random data
            var rnd = RandomNumberGenerator.GetBytes(length);

            // Generate the output string
            var allowable = allowableChars.ToCharArray();
            var l = allowable.Length;
            var chars = new char[length];
            for (var i = 0; i < length; i++)
                chars[i] = allowable[rnd[i] % l];

            return new string(chars);
        }

        protected string AuthenticatedUserId => Context.User?.Claims?.SingleOrDefault(c => c.Type == ClaimTypes.NameIdentifier)?.Value ?? "Unknown";

        protected async Task<Models.User> GetAuthenticatedUserUntrackedAsync()
        {
            return await _dbContext.Users.AsNoTrackingWithIdentityResolution().SingleAsync(u => u.UID == AuthenticatedUserId);
        }
    }
}<|MERGE_RESOLUTION|>--- conflicted
+++ resolved
@@ -95,8 +95,8 @@
             if (user != null && !string.IsNullOrEmpty(user.CharacterIdentification))
             {
                 MareMetrics.AuthorizedConnections.Dec();
-<<<<<<< HEAD
-                _logger.LogInformation("Disconnect from " + AuthenticatedUserId);             
+
+                _logger.LogInformation("Disconnect from " + AuthenticatedUserId);
 
                 var query =
                     from userToOther in _dbContext.ClientPairs
@@ -113,27 +113,10 @@
                         userToOther.UserUID == user.UID
                         && !userToOther.IsPaused
                         && !otherToUser.IsPaused
-                    select otherToUser;
+                    select otherToUser.UserUID;
                 var otherEntries = await query.ToListAsync();
-                                
-                await Clients.Users(otherEntries.Select(e => e.User.UID)).SendAsync(Api.OnUserRemoveOnlinePairedPlayer, user.CharacterIdentification);
-=======
-
-                _logger.LogInformation("Disconnect from " + AuthenticatedUserId);
-
-                var otherUsers = await _dbContext.ClientPairs.AsNoTracking()
-                    .Include(u => u.OtherUser)
-                    .Where(self => self.UserUID == user.UID && !self.IsPaused && self.OtherUser.CharacterIdentification != null)
-                    .Select(e => e.OtherUserUID)
-                    .ToListAsync();
-
-                var otherEntries = await _dbContext.ClientPairs.AsNoTracking()
-                    .Where(other => otherUsers.Contains(other.UserUID) && other.OtherUserUID == user.UID && !other.IsPaused)
-                    .Select(u => u.UserUID)
-                    .ToListAsync();
 
                 await Clients.Users(otherEntries).SendAsync(Api.OnUserRemoveOnlinePairedPlayer, user.CharacterIdentification);
->>>>>>> 697b4c39
 
                 _dbContext.RemoveRange(_dbContext.Files.Where(f => !f.Uploaded && f.Uploader.UID == user.UID));
 
