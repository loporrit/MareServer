--- conflicted
+++ resolved
@@ -71,7 +71,6 @@
         {
             switch (arg.Data.Name)
             {
-<<<<<<< HEAD
                 case "register":
                 {
                     if (arg.Data.Options.FirstOrDefault(f => f.Name == "overwrite_old_account") != null)
@@ -85,31 +84,6 @@
                     modal.AddTextInput("Enter the Lodestone URL of your Character", "lodestoneurl", TextInputStyle.Short, "https://*.finalfantasyxiv.com/lodestone/character/<CHARACTERID>/", required: true);
                     await arg.RespondWithModalAsync(modal.Build()).ConfigureAwait(false);
                     break;
-=======
-                logger.LogInformation("{user} called register", arg.User.Id);
-
-                if (arg.Data.Options.FirstOrDefault(f => f.Name == "overwrite_old_account") != null)
-                {
-                    logger.LogInformation("{user} called register with overwrite_old_account", arg.User.Id);
-                    await DeletePreviousUserAccount(arg.User.Id).ConfigureAwait(false);
-                }
-
-                var modal = new ModalBuilder();
-                modal.WithTitle("Verify with Lodestone");
-                modal.WithCustomId("register_modal");
-                modal.AddTextInput("Enter the Lodestone URL of your Character", "lodestoneurl", TextInputStyle.Short, "https://*.finalfantasyxiv.com/lodestone/character/<CHARACTERID>/", required: true);
-                await arg.RespondWithModalAsync(modal.Build()).ConfigureAwait(false);
-            }
-            else if (arg.Data.Name == "verify")
-            {
-                logger.LogInformation("{user} called verify", arg.User.Id);
-                EmbedBuilder eb = new();
-                if (verificationQueue.Any(u => u.User.Id == arg.User.Id))
-                {
-                    eb.WithTitle("Already queued for verfication");
-                    eb.WithDescription("You are already queued for verification. Please wait.");
-                    await arg.RespondAsync(embeds: new[] { eb.Build() }, ephemeral: true).ConfigureAwait(false);
->>>>>>> 9c88f3cf
                 }
                 case "recover":
                 {
@@ -143,22 +117,11 @@
 
                     break;
                 }
-<<<<<<< HEAD
                 case "setvanityuid":
                 {
                     EmbedBuilder eb = new();
                     var newUid = (string)arg.Data.Options.First(f => f.Name == "vanity_uid").Value;
                     eb = await HandleVanityUid(eb, arg.User.Id, newUid);
-=======
-            }
-            else if (arg.Data.Name == "setvanityuid")
-            {
-                logger.LogInformation("{user} called setvanityuid", arg.User.Id);
-
-                EmbedBuilder eb = new();
-                var newUid = (string)arg.Data.Options.First(f => f.Name == "vanity_uid").Value;
-                eb = await HandleVanityUid(eb, arg.User.Id, newUid);
->>>>>>> 9c88f3cf
 
                     await arg.RespondAsync(embeds: new[] { eb.Build() }, ephemeral: true).ConfigureAwait(false);
                     break;
