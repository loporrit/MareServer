--- conflicted
+++ resolved
@@ -240,11 +240,7 @@
         if (!rgx.Match(newUid).Success || newUid.Length < 5 || newUid.Length > 15)
         {
             eb.WithTitle("Failed to set Vanity UID");
-<<<<<<< HEAD
             eb.WithDescription("The Vanity UID must be between 5 and 15 characters and only contain letters A-Z, numbers 0-9, as well as - and _.");
-=======
-            eb.WithDescription("The Vanity UID must be between 5 and 20 characters and only contain letters A-Z, numbers 0-9, as well as - and _.");
->>>>>>> bff21ead
             return eb;
         }
 
